#***************************************************************************************************
# Copyright 2015, 2019 National Technology & Engineering Solutions of Sandia, LLC (NTESS).
# Under the terms of Contract DE-NA0003525 with NTESS, the U.S. Government retains certain rights
# in this software.
# Licensed under the Apache License, Version 2.0 (the "License"); you may not use this file except
# in compliance with the License.  You may obtain a copy of the License at
# http://www.apache.org/licenses/LICENSE-2.0 or in the LICENSE file in the root pyGSTi directory.
#***************************************************************************************************
"""Core integrated routines for detecting and characterizing crosstalk"""

import numpy as _np
from . import objects as _obj
from ... import objects as _pygobjs
from ... import io as _pygio
import pcalg
from gsq.ci_tests import ci_test_dis
import collections
from sympy import isprime


def tuple_replace_at_index(tup, ix, val):
    return tup[:ix] + (val,) + tup[ix + 1:]


def load_pygsti_dataset(filename):
    """
    Loads a pygsti dataset from file.

    This is a wrapper that just checks the first line, and replaces it with the newer outcome specification
    format if its the old type.
    """
    try:
        # file = open(filename, "r")
        open(filename, "r")
    except IOError:
        print("File not found, or other file IO error.")

    # lines = file.readlines()
    # file.close()

    # if lines[0] == "## Columns = 00 count, 01 count, 10 count, 11 count\n":
    # 	lines[0] = "## Columns = 0:0 count, 0:1 count, 1:0 count, 1:1 count\n"
    # 	file = open(filename, "w")
    # 	file.writelines(lines)
    # 	file.close()

    data = _pygio.load_dataset(filename)

    return data


def flatten(l):
    """
    Flattens an irregualr list.
    From https://stackoverflow.com/questions/2158395/flatten-an-irregular-list-of-lists
    """
    for el in l:
        if isinstance(el, collections.Iterable) and not isinstance(el, (str, bytes)):
            yield from flatten(el)
        else:
            yield el


def form_ct_data_matrix(ds, number_of_regions, settings, filter_lengths=[]):
    # This converts a DataSet to an array since the code below uses arrays
    if type(ds) == _pygobjs.dataset.DataSet:

        opstr = ds.keys()[0]
        temp = ds.auxInfo[opstr]['settings']
        num_settings = len(temp)

        settings_shape = _np.shape(settings)
        # Check that settings is a list of length number_of_regions
        assert((len(settings_shape) == 1) and (settings_shape[0] == number_of_regions))
        "settings should be a list of the same length as number_of_regions."

        dscopy = ds.copy_nonstatic()
        # filter out lengths not in filter_lengths
        if len(filter_lengths) > 0:
            for k in dscopy.keys():
                if len(k) not in filter_lengths:
                    dscopy.remove([k])

        dscopy.done_adding_data()

        # num columns = number of settings + number of regions (b/c we assume one outcome per region)
        #num_columns = num_settings + number_of_regions

        num_data = len(dscopy.keys())

        data = []
        collect_settings = {key: [] for key in range(num_settings)}
        for row in range(num_data):
            opstr = dscopy.keys()[row]

            templine_set = [0] * num_settings
            settings_row = dscopy.auxInfo[opstr]['settings']

            for key in settings_row:
                if len(key) == 1:  # single region/qubit gate
                    templine_set[key[0]] = settings_row[key]
                    collect_settings[key[0]].append(settings_row[key])
                else:  # two-region/two-qubit gate
                    print("Two qubit gate, not sure what to do!!")  # TODO
                    return

            outcomes_row = dscopy[opstr]
            for outcome in outcomes_row:
                templine_out = [0] * number_of_regions

                if len(outcome[0]) == 1:
                    # outcomes labeled by bitstrings
                    for r in range(number_of_regions):
                        templine_out[r] = int(outcome[0][0][r])
                    num_rep = int(outcome[2])

                    templine_out.append(templine_set)
                    flattened_line = list(flatten(templine_out))
                else:
                    # outcomes labeled by tuples of bits
                    for r in range(number_of_regions):
                        templine_out[r] = int(outcome[0][r])
                    num_rep = int(outcome[2])

                    templine_out.append(templine_set)
                    flattened_line = list(flatten(templine_out))

                for r in range(num_rep):
                    data.append(flattened_line)

        #num_seqs = [len(set(collect_settings[i])) for i in range(num_settings)]

        data = _np.asarray(data)

    # if the dataset is specified by a string assume its a filename with a saved numpy array
    elif type(ds) == str:
        data = _np.loadtxt(ds)
        data = data.astype(int)

        data_shape = _np.shape(data)
        settings_shape = _np.shape(settings)

        # Check that the input data is a 2D array
        assert(len(data_shape) == 2)
        "Input data format is incorrect!If the input is a numpy array it must be 2-dimensional."

        # Check that settings is a list of length number_of_regions
        assert((len(settings_shape) == 1) and (settings_shape[0] == number_of_regions))
        "settings should be a list of the same length as number_of_regions."

        # The number of columns in the data must be consistent with the number of settings
        assert(data_shape[1] == (sum(settings) + number_of_regions))
        "Mismatch between the number of settings specified for each region and the number of columns in data"

        num_data = data_shape[0]
        #num_columns = data_shape[1]

    # if neither a pygsti data set or string, assume a numpy array was passed in
    else:
        data_shape = _np.shape(ds)
        settings_shape = _np.shape(settings)

        # Check that the input data is a 2D array
        assert(len(data_shape) == 2)
        "Input data format is incorrect!If the input is a numpy array it must be 2-dimensional."

        # Check that settings is a list of length number_of_regions
        assert((len(settings_shape) == 1) and (settings_shape[0] == number_of_regions))
        "settings should be a list of the same length as number_of_regions."

        # The number of columns in the data must be consistent with the number of settings
        assert(data_shape[1] == (sum(settings) + number_of_regions))
        "Mismatch between the number of settings specified for each region and the number of columns in data"

        data = ds

    data_shape = _np.shape(data)

    return data, data_shape


def do_basic_crosstalk_detection(ds, number_of_regions, settings, confidence=0.95, verbosity=1, name=None,
                                 assume_independent_settings=True, filter_lengths=[]):
    """
    Implements crosstalk detection on multiqubit data (fine-grained data with entries for each experiment).

    Parameters
    ----------
    ds : pyGSTi DataSet or numpy array
        The multiqubit data to analyze. If this is a numpy array, it must contain time series data and it must
        be 2-dimensional with each entry being a sequence of settings and measurment outcomes for each qubit region.
        A region is a set of one or more qubits and crosstalk is assessed between regions. The first n entries are
        the outcomes and the following entries are settings.

    number_of_regions: int, number of regions in experiment

    settings: list of length number_of_regions, indicating the number of settings for each qubit region.

    confidence : float, optional

    verbosity : int, optional

    name : str, optional

    filter_lengths : list of lengths. If this is not empty the dataset will be filtered and the analysis will only be
        done on the sequences of lengths specified in this list. This argument is only used if the dataset is passed in
        as a pyGSTi DataSet
<<<<<<< HEAD
    
=======

>>>>>>> b1b8ebdc
    Returns
    -------
    results : CrosstalkResults object
        The results of the crosstalk detection analysis. This contains: output skeleton graph and DAG from
        PC Algorithm indicating regions with detected crosstalk, all of the input information.

    """
    # -------------------------- #
    # Format and check the input #
<<<<<<< HEAD
    # -------------------------- #    
       
    # This converts a DataSet to an array since the code below uses arrays 
=======
    # -------------------------- #

    # This converts a DataSet to an array since the code below uses arrays
    # -------------------------- #

    if type(ds) != _pygobjs.dataset.DataSet:

        data_shape = _np.shape(ds)
        settings_shape = _np.shape(settings)

        # Check that the input data is a 2D array
        assert(len(data_shape) == 2), \
            "Input data format is incorrect!If the input is a numpy array it must be 2-dimensional."

        # Check that settings is a list of length number_of_regions
        assert((len(settings_shape) == 1) and (settings_shape[0] == number_of_regions))
        "settings should be a list of the same length as number_of_regions."

        # The number of columns in the data must be consistent with the number of settings
        assert(data_shape[1] == (sum(settings) + number_of_regions))
        "Mismatch between the number of settings specified for each region and the number of columns in data"

        data = ds
        num_data = data_shape[0]
        num_columns = data_shape[1]

    # This converts a DataSet to an array, as the code below uses arrays
>>>>>>> b1b8ebdc
    if type(ds) == _pygobjs.dataset.DataSet:

        opstr = ds.keys()[0]
        temp = ds.auxInfo[opstr]['settings']
        num_settings = len(temp)

        settings_shape = _np.shape(settings)
        # Check that settings is a list of length number_of_regions
        assert((len(settings_shape) == 1) and (settings_shape[0] == number_of_regions))
        "settings should be a list of the same length as number_of_regions."

        dscopy = ds.copy_nonstatic()
        # filter out lengths not in filter_lengths
        if len(filter_lengths) > 0:
            for k in dscopy.keys():
                if len(k) not in filter_lengths:
                    dscopy.remove([k])

        dscopy.done_adding_data()

        # num columns = number of settings + number of regions (b/c we assume one outcome per region)
        num_columns = num_settings + number_of_regions

        num_data = len(dscopy.keys())

        data = []
        collect_settings = {key: [] for key in range(num_settings)}
        for row in range(num_data):
            opstr = dscopy.keys()[row]

<<<<<<< HEAD
            templine_set = [0]*num_settings
=======
            templine_set = [0] * num_settings
>>>>>>> b1b8ebdc
            settings_row = dscopy.auxInfo[opstr]['settings']

            for key in settings_row:
                if len(key) == 1:  # single region/qubit gate
                    templine_set[key[0]] = settings_row[key]
                    collect_settings[key[0]].append(settings_row[key])
                else:  # two-region/two-qubit gate
                    print("Two qubit gate, not sure what to do!!")  # TODO
                    return
<<<<<<< HEAD
            
=======
>>>>>>> b1b8ebdc
            outcomes_row = dscopy[opstr]

            for outcome in outcomes_row:
                templine_out = [0] * number_of_regions

                if len(outcome[0]) == 1:
                    # outcomes labeled by bitstrings
                    for r in range(number_of_regions):
                        templine_out[r] = int(outcome[0][0][r])

                    num_rep = int(outcome[2])

                    templine_out.append(templine_set)
                    flattened_line = list(flatten(templine_out))
                else:
                    # outcomes labeled by tuples of bits
                    for r in range(number_of_regions):
                        templine_out[r] = int(outcome[0][1][0][r])  # templine_out[r] = int(outcome[0][r])
                        # print(templine_out[r])
                    num_rep = int(outcome[2])

                    templine_out.append(templine_set)
                    flattened_line = list(flatten(templine_out))

                for r in range(num_rep):
                    data.append(flattened_line)

        data = _np.asarray(data)

    # if the dataset is specified by a string assume its a filename with a saved numpy array
    elif type(ds) == str:
        data = _np.loadtxt(ds)
        data = data.astype(int)

        data_shape = _np.shape(data)
        settings_shape = _np.shape(settings)

        # Check that the input data is a 2D array
        assert(len(data_shape) == 2)
        "Input data format is incorrect!If the input is a numpy array it must be 2-dimensional."

        # Check that settings is a list of length number_of_regions
        assert((len(settings_shape) == 1) and (settings_shape[0] == number_of_regions))
        "settings should be a list of the same length as number_of_regions."

        # The number of columns in the data must be consistent with the number of settings
        assert(data_shape[1] == (sum(settings) + number_of_regions))
        "Mismatch between the number of settings specified for each region and the number of columns in data"

        num_data = data_shape[0]
        num_columns = data_shape[1]

    # if neither a pygsti data set or string, assume a numpy array was passed in
    else:
        data_shape = _np.shape(ds)
        settings_shape = _np.shape(settings)

        # Check that the input data is a 2D array
        assert(len(data_shape) == 2)
        "Input data format is incorrect!If the input is a numpy array it must be 2-dimensional."

        # Check that settings is a list of length number_of_regions
        assert((len(settings_shape) == 1) and (settings_shape[0] == number_of_regions))
        "settings should be a list of the same length as number_of_regions."

        # The number of columns in the data must be consistent with the number of settings
        assert(data_shape[1] == (sum(settings) + number_of_regions))
        "Mismatch between the number of settings specified for each region and the number of columns in data"

        data = ds

    data_shape = _np.shape(data)
    num_data = data_shape[0]
    num_columns = data_shape[1]

    # dump the array form of the dataset into a file for diagnostics
    _np.savetxt('dataset_dump.txt', data, fmt='%d')

    # --------------------------------------------------------- #
    # Prepare a results object, and store the input information #
    # --------------------------------------------------------- #

    # Initialize an empty results object.
    results = _obj.CrosstalkResults()

    # Records input information into the results object.
    results.name = name
    results.data = data
    if type(ds) == _pygobjs.dataset.DataSet:
        results.pygsti_ds = dscopy
    results.number_of_regions = number_of_regions
    results.settings = settings
    results.number_of_datapoints = num_data
    results.number_of_columns = num_columns
    results.confidence = confidence

    # ------------------------------------------------- #
    #     Calculate the causal graph skeleton           #
    # ------------------------------------------------- #

    if assume_independent_settings:
        # List edges between settings so that these can be ignored when constructing skeleton
        ignore_edges = []
        for set1 in range(number_of_regions, num_columns):
            for set2 in range(number_of_regions, num_columns):
                if set1 > set2:
                    ignore_edges.append((set1, set2))
    else:
        ignore_edges = []

    print("Calculating causal graph skeleton ...")
    (skel, sep_set) = pcalg.estimate_skeleton(ci_test_dis, data, 1 - confidence, ignore_edges)

    print("Calculating directed causal graph ...")
    g = pcalg.estimate_cpdag(skel_graph=skel, sep_set=sep_set)

    # Store skeleton and graph in results object
    results.skel = skel
    results.sep_set = sep_set
    results.graph = g

    # Calculate the column index for the first setting for each region
    setting_indices = {x: number_of_regions + sum(settings[:x]) for x in range(number_of_regions)}
    results.setting_indices = setting_indices

    node_labels = {}
    cnt = 0
    for col in range(num_columns):
        if col < number_of_regions:
            node_labels[cnt] = r'R$_{%d}$' % col
            cnt += 1
#            node_labels.append("$%d^O$" % col)
        else:
            for region in range(number_of_regions):
                if col in range(setting_indices[region],
                                (setting_indices[(region + 1)] if region < (number_of_regions - 1) else num_columns)):
                    break
            node_labels[cnt] = r'S$_{%d}^{(%d)}$' % (region, (col - setting_indices[region]))
            cnt += 1
            #node_labels.append("%d^S_{%d}$" % (region, (col-setting_indices[region]+1)))

    results.node_labels = node_labels

    # Generate crosstalk detected matrix and assign weight to each edge according to TVD variation in distribution of
    # destination variable when source variable is varied.
    print("Examining edges for crosstalk ...")

    cmatrix = _np.zeros((number_of_regions, number_of_regions))
    edge_weights = _np.zeros(len(g.edges()))
    is_edge_ct = _np.zeros(len(g.edges()))
    edge_tvds = {}
    source_levels_dict = {}
    max_tvds = {}
    median_tvds = {}
    max_tvd_explanations = {}

    def _setting_range(x):
        return range(
            setting_indices[x],
            setting_indices[x + 1] if x < (number_of_regions - 1) else num_columns
        )

    for idx, edge in enumerate(g.edges()):
        source = edge[0]
        dest = edge[1]

        if verbosity > 1:
            print("** Edge: ", edge, " **")

        # For each edge, decide if it represents crosstalk
        #   Crosstalk is:
        #       (1) an edge between outcomes on different regions
        #       (2) an edge between a region's outcome and a setting of another region

        # source and destination are results
<<<<<<< HEAD
        if source < number_of_regions and dest < number_of_regions :    
            cmatrix[source, dest] = 1
            is_edge_ct[idx] = 1
            print("Crosstalk detected. Regions " + str(source) + " and " + str(dest))
        
        # source is a result, destination is a setting
        if source < number_of_regions and dest >= number_of_regions :   
            if dest not in range(setting_indices[source], (setting_indices[(source+1)] if source<(number_of_regions-1) else num_columns)) :  # make sure destination is not a setting for that region
                for region in range(number_of_regions) :  # search among regions to find the one that this destination setting belongs to
                    if dest in range(setting_indices[region], (setting_indices[(region+1)] if region<(number_of_regions-1) else num_columns)) :
                        break    
                cmatrix[source, region] = 1
                is_edge_ct[idx] = 1
                print("Crosstalk detected. Regions " + str(source) + " and " + str(region))
         
        # source is a setting, destination is a result       
        if source >= number_of_regions and dest < number_of_regions :  
            if source not in range(setting_indices[dest], (setting_indices[(dest+1)] if dest<(number_of_regions-1) else num_columns)) :  # make sure source is not a setting for that region
                for region in range(number_of_regions) :  # search among regions to find the one that this source setting belongs to
                    if source in range(setting_indices[region], (setting_indices[(region+1)] if region<(number_of_regions-1) else num_columns)) :
=======
        if source < number_of_regions and dest < number_of_regions:
            cmatrix[source, dest] = 1
            is_edge_ct[idx] = 1
            print("Crosstalk detected. Regions " + str(source) + " and " + str(dest))

        # source is a result, destination is a setting
        if source < number_of_regions and dest >= number_of_regions:
            if dest not in range(setting_indices[source],
                                 (setting_indices[(source + 1)] if source < (number_of_regions - 1) else num_columns)):
                # make sure destination is not a setting for that region
                for region in range(number_of_regions):
                    # search among regions to find the one that this destination setting belongs to
                    if dest in range(setting_indices[region],
                                     (setting_indices[(region + 1)] if region < (number_of_regions - 1)
                                      else num_columns)):
                        break
                cmatrix[source, region] = 1
                is_edge_ct[idx] = 1
                print("Crosstalk detected. Regions " + str(source) + " and " + str(region))

        # source is a setting, destination is a result
        if source >= number_of_regions and dest < number_of_regions:
            if source not in range(setting_indices[dest],
                                   (setting_indices[(dest + 1)] if dest < (number_of_regions - 1) else num_columns)):
                # make sure source is not a setting for that region
                for region in range(number_of_regions):
                    # search among regions to find the one that this source setting belongs to
                    if source in range(setting_indices[region],
                                       (setting_indices[(region + 1)] if region < (number_of_regions - 1)
                                        else num_columns)):
>>>>>>> b1b8ebdc
                        break
                cmatrix[region, dest] = 1
                is_edge_ct[idx] = 1
                print("Crosstalk detected. Regions " + str(region) + " and " + str(dest))

        # For each edge in causal graph that represents crosstalk, calculate the TVD between distributions of dependent
        # variable when other variable is varied

        if is_edge_ct[idx] == 1:

            # the TVD calculation depends on what kind of crosstalk it is.

            # source and destination are results OR source is a result, destination is a setting
            if (source < number_of_regions and dest < number_of_regions) or \
               (source < number_of_regions and dest >= number_of_regions):
                source_levels, level_cnts = _np.unique(data[:, source], return_counts=True)
                num_levels = len(source_levels)

                if any(level_cnts < 10):
                    print((" ***   Warning: n<10 data points for some levels. "
                           "TVD calculations may have large error bars."))

                tvds = _np.zeros((num_levels, num_levels))
                calculated_tvds = []
                for i in range(num_levels):
                    for j in range(i):

                        marg1 = data[data[:, source] == source_levels[i], dest]
                        marg2 = data[data[:, source] == source_levels[j], dest]
                        n1, n2 = len(marg1), len(marg2)

                        marg1_levels, marg1_level_cnts = _np.unique(marg1, return_counts=True)
                        marg2_levels, marg2_level_cnts = _np.unique(marg2, return_counts=True)

                        #print(marg1_levels, marg1_level_cnts)
                        #print(marg2_levels, marg2_level_cnts)

                        tvd_sum = 0.0
                        for lidx, level in enumerate(marg1_levels):
                            temp = _np.where(marg2_levels == level)
                            if len(temp[0]) == 0:
                                tvd_sum += marg1_level_cnts[lidx] / n1
                            else:
                                tvd_sum += _np.fabs(marg1_level_cnts[lidx] / n1 - marg2_level_cnts[temp[0][0]] / n2)

                        tvds[i, j] = tvds[j, i] = tvd_sum / 2.0
                        calculated_tvds.append(tvds[i, j])

                edge_tvds[idx] = tvds
                source_levels_dict[idx] = source_levels
                max_tvds[idx] = _np.max(calculated_tvds)
                median_tvds[idx] = _np.median(calculated_tvds)

            # source is a setting, destination is a result
            else:
                source_levels, level_cnts = _np.unique(data[:, source], return_counts=True)
                num_levels = len(source_levels)

                if any(level_cnts < 10):
                    print((" ***   Warning: n<10 data points for some levels. "
                           "TVD calculations may have large error bars."))

                tvds = _np.zeros((num_levels, num_levels))
                max_dest_levels = _np.zeros((num_levels, num_levels))
                calculated_tvds = []
                for i in range(num_levels):
                    for j in range(i):

                        marg1 = data[data[:, source] == source_levels[i], ]
                        marg2 = data[data[:, source] == source_levels[j], ]

                        if(settings[dest] > 1):
                            print(('Region {} has more than one setting -- '
                                   'TVD code not implemented yet for this case').format(dest))
                            edge_tvds[idx] = tvds
                            source_levels_dict[idx] = source_levels
                        else:
                            dest_setting = setting_indices[dest]
                            dest_levels_i, dest_level_i_cnts = _np.unique(marg1[:, dest_setting], return_counts=True)
                            dest_levels_j, dest_level_j_cnts = _np.unique(marg2[:, dest_setting], return_counts=True)

                            common_dest_levels = list(set(dest_levels_i).intersection(dest_levels_j))

                            if common_dest_levels == []:
                                # No common settings on the destination regions for this combination of settings
                                # for the source region
                                # No sensible TVD here
                                tvds[i, j] = tvds[j, i] = -1
                            else:
                                max_tvd = 0
                                max_dest_level = 0
                                for dest_level in common_dest_levels:
                                    marg1d = marg1[marg1[:, dest_setting] == dest_level, dest]
                                    marg2d = marg2[marg2[:, dest_setting] == dest_level, dest]

                                    n1, n2 = len(marg1d), len(marg2d)

                                    marg1d_levels, marg1d_level_cnts = _np.unique(marg1d, return_counts=True)
                                    marg2d_levels, marg2d_level_cnts = _np.unique(marg2d, return_counts=True)

                                    #print(marg1_levels, marg1_level_cnts)
                                    #print(marg2_levels, marg2_level_cnts)

                                    tvd_sum = 0.0
                                    for lidx, level in enumerate(marg1d_levels):
                                        temp = _np.where(marg2d_levels == level)
                                        if len(temp[0]) == 0:
                                            tvd_sum += marg1d_level_cnts[lidx] / n1
                                        else:
                                            tvd_sum += _np.fabs(marg1d_level_cnts[lidx] / n1
                                                                - marg2d_level_cnts[temp[0][0]] / n2)

                                    if tvd_sum > max_tvd:
                                        max_tvd = tvd_sum
                                        max_dest_level = dest_level

                                tvds[i, j] = tvds[j, i] = max_tvd / 2.0
                                calculated_tvds.append(tvds[i, j])
                                max_dest_levels[i, j] = max_dest_levels[j, i] = max_dest_level

                edge_tvds[idx] = tvds
                source_levels_dict[idx] = source_levels
                max_tvds[idx] = _np.max(calculated_tvds)
                median_tvds[idx] = _np.median(calculated_tvds)  # take median over the calculated TVDs vector instead of
                # tvds matrix since that might have -1 elements that will skew median

                if max_tvds[idx] > 0:
                    i = _np.floor_divide(_np.argmax(tvds), num_levels)
                    j = _np.mod(_np.argmax(tvds), num_levels)

                    source_setting1 = source_levels[i]
                    source_setting2 = source_levels[j]
                    dest_setting = max_dest_levels[i, j]

                    # The following assumes each region is a single qubit -- need to generalize # TODO
                    source_qubit = source - results.number_of_regions
                    dest_qubit = dest

                    if results.pygsti_ds is None:
                        max_tvd_explanations[idx] = ("Max TVD = {}. Settings on source qubit: {}, {}. Setting on "
                                                     "destination qubit: {}").format(max_tvds[idx], source_setting1,
                                                                                     source_setting2, dest_setting)
                    else:
                        source_setting1_seq = 0
                        for key in results.pygsti_ds.keys():
                            if results.pygsti_ds.auxInfo[key]['settings'][(source_qubit,)] == source_setting1:
                                key_copy = key.copy(editable=True)
                                key_copy.delete_lines([i for i in range(key.number_of_lines()) if i != source_qubit])

                                source_setting1_seq = key_copy
                                break

                        source_setting2_seq = 0
                        for key in results.pygsti_ds.keys():
                            if results.pygsti_ds.auxInfo[key]['settings'][(source_qubit,)] == source_setting2:
                                key_copy = key.copy(editable=True)
                                key_copy.delete_lines([i for i in range(key.number_of_lines()) if i != source_qubit])

                                source_setting2_seq = key_copy
                                break

                        dest_seq = 0
                        for key in results.pygsti_ds.keys():
                            if results.pygsti_ds.auxInfo[key]['settings'][(dest_qubit,)] == dest_setting:
                                key_copy = key.copy(editable=True)
                                key_copy.delete_lines([i for i in range(key.number_of_lines()) if i != dest_qubit])
<<<<<<< HEAD

                                dest_seq = key_copy
                                break

                        for key in results.pygsti_ds.keys():
                            if (results.pygsti_ds.auxInfo[key]['settings'][(source_qubit,)] == source_setting1) and (results.pygsti_ds.auxInfo[key]['settings'][(dest_qubit,)] == dest_setting) :
                                res1 = results.pygsti_ds[key]

                            if (results.pygsti_ds.auxInfo[key]['settings'][(source_qubit,)] == source_setting2) and (results.pygsti_ds.auxInfo[key]['settings'][(dest_qubit,)] == dest_setting) :
                                res2 = results.pygsti_ds[key]


                        max_tvd_explanations[idx] = "Max TVD = {}. Settings on source qubit: {}, {}. Setting on destination qubit: {}\n   Sequences on source (qubit {})\n {}\n {}\n    Sequence on destination (qubit {})\n {}\n    Results when source={}, destination={}:\n {}\n    Results when source={}, destination={}:\n {}\n".format(max_tvds[idx], source_setting1, source_setting2, dest_setting, source_qubit, source_setting1_seq, source_setting2_seq, dest_qubit, dest_seq, source_setting1, dest_setting, res1, source_setting2, dest_setting, res2)
                else:
                    max_tvd_explanations[idx] = "Max TVD = 0. Experiment not rich enough to calculate TVD."
                 

=======
                                dest_seq = key_copy
                                break

                        for key in results.pygsti_ds.keys():
                            if (results.pygsti_ds.auxInfo[key]['settings'][(source_qubit,)] == source_setting1) and \
                               (results.pygsti_ds.auxInfo[key]['settings'][(dest_qubit,)] == dest_setting):
                                res1 = results.pygsti_ds[key]

                            if (results.pygsti_ds.auxInfo[key]['settings'][(source_qubit,)] == source_setting2) and \
                               (results.pygsti_ds.auxInfo[key]['settings'][(dest_qubit,)] == dest_setting):
                                res2 = results.pygsti_ds[key]

                        max_tvd_explanations[idx] = \
                            ("Max TVD = {}. Settings on source qubit: {}, {}. Setting on destination qubit: {}\n"
                             "    Sequences on source (qubit {})\n {}\n {}\n    Sequence on destination (qubit {})\n"
                             " {}\n"
                             "    Results when source={}, destination={}:\n"
                             " {}\n"
                             "    Results when source={}, destination={}:\n {}\n").format(
                                 max_tvds[idx], source_setting1, source_setting2, dest_setting, source_qubit,
                                 source_setting1_seq, source_setting2_seq, dest_qubit, dest_seq, source_setting1,
                                 dest_setting, res1, source_setting2, dest_setting, res2)
                else:
                    max_tvd_explanations[idx] = "Max TVD = 0. Experiment not rich enough to calculate TVD."

            if any(level_cnts < 10):
                print(" ***   Warning: n<10 data points for some levels. TVD calculations may have large error bars.")

            tvds = _np.zeros((num_levels, num_levels))
            for i in range(num_levels):
                for j in range(i):

                    marg1 = data[data[:, source] == source_levels[i], dest]
                    marg2 = data[data[:, source] == source_levels[j], dest]
                    n1, n2 = len(marg1), len(marg2)

                    tvd_sum = 0.0
                    for lidx, level in enumerate(marg1_levels):
                        temp = _np.where(marg2_levels == level)
                        if len(temp[0]) == 0:
                            tvd_sum += marg1_level_cnts[lidx] / n1
                        else:
                            tvd_sum += _np.fabs(marg1_level_cnts[lidx] / n1 - marg2_level_cnts[temp[0][0]] / n2)

                    tvds[i, j] = tvds[j, i] = tvd_sum / 2.0

>>>>>>> b1b8ebdc
    results.cmatrix = cmatrix
    results.is_edge_ct = is_edge_ct
    results.crosstalk_detected = _np.sum(is_edge_ct) > 0
    results.edge_weights = edge_weights
    results.edge_tvds = edge_tvds
    results.max_tvds = max_tvds
    results.median_tvds = median_tvds
    results.max_tvd_explanations = max_tvd_explanations

    return results


"""

def crosstalk_detection_experiment(pspec, lengths, circuits_per_length, circuit_population_sz, idle_prob=0.1,
 structure='1Q', descriptor='A set of crosstalk detections experiments', verbosity=1):

# This is the original experiment design (Sampling from exhaustive experiment). This is deprecated.

    experiment_dict = {}
    experiment_dict['spec'] = {}
    experiment_dict['spec']['lengths'] = lengths
    experiment_dict['spec']['circuits_per_length'] = circuits_per_length
    experiment_dict['spec']['circuit_population_sz'] = circuit_population_sz
    experiment_dict['spec']['idle_prob'] = idle_prob
    experiment_dict['spec']['descriptor'] = descriptor
    experiment_dict['spec']['createdby'] = 'extras.crosstalk.crosstalk_detection_experiment'

    if isinstance(structure,str):
        assert(structure == '1Q'), "The only default `structure` option is the string '1Q'"
        structure = tuple([(q,) for q in pspec.qubit_labels])
        n = pspec.number_of_qubits
    else:
        assert(isinstance(structure,list) or isinstance(structure,tuple)), \
            "If not a string, `structure` must be a list or tuple."
        qubits_used = []
        for subsetQs in structure:
            assert(isinstance(subsetQs, list) or isinstance(subsetQs, tuple)), "SubsetQs must be a list or a tuple!"
            qubits_used = qubits_used + list(subsetQs)
            assert(len(set(qubits_used)) == len(qubits_used)), \
                "The qubits in the tuples/lists of `structure must all be unique!"

        assert(set(qubits_used).issubset(set(pspec.qubit_labels))), \
            "The qubits to benchmark must all be in the ProcessorSpec `pspec`!"
        n = len(qubits_used)

    experiment_dict['spec']['structure'] = structure
    experiment_dict['circuits'] = {}
    experiment_dict['settings'] = {}

    gates_available = list(pspec.models['target'].get_primitive_op_labels())
    gates_by_qubit = [[] for _ in range(0,n)]
    for i in range(0,len(gates_available)):
        for q in range(0,n):
            if gates_available[i].qubits == (q,):
                gates_by_qubit[q].append(gates_available[i])

    for lnum, l in enumerate(lengths):

        # generate menu of circuits for each qubit
        circuit_menu = [[] for _ in range(0,n)]
        for q in range(0,n):
            d = len(gates_by_qubit[q])

            if d**l < circuit_population_sz:
                print(('- Warning: circuit population specified too large for qubit {} -- '
                       'there will be redundant circuits').format(q))

            for rep in range(0,circuit_population_sz):
                singleQcirc = []
                for j in range(0,l):
                    r = _np.random.randint(0,d)
                    singleQcirc.append(gates_by_qubit[q][r])
                circuit_menu[q].append(singleQcirc)

        if verbosity > 0:
            print('- Sampling {} random circuits at length {} ({} of {} lengths)'.format(
                  circuits_per_length,l,lnum+1,len(lengths)))
            print('  - Number of circuits sampled = ',end='')

        # sample from this menu
        for j in range(circuits_per_length):
            circuit = _pygobjs.circuit.Circuit(num_lines=0, editable=True)

            settings = {}
            for q in range(0,n):
                r = _np.random.randint(0,circuit_population_sz)
                settings[(q,)] = lnum*(circuit_population_sz+1) + r + 1

                singleQcircuit = _pygobjs.circuit.Circuit(num_lines=1,line_labels=[q],editable=True)
                for layer in range(0,l):
                    singleQcircuit.insert_layer(circuit_menu[q][r][layer],layer)
                singleQcircuit.done_editing()

                circuit.tensor_circuit(singleQcircuit)

            # add sampled circuit to experiment dictionary, and the corresponding qubit settings
            experiment_dict['settings'][l,j] = settings

#
#   How are settings labeled?
#       For each circuit length, we label the random circuits of that length by consecutive integers, with the all
#       idle being the first number in the range for that circuit length.
#
#       So if circuit_population_sz is 10, and lengths are [10,20,30] then the the labels are:
#
#       0 (idle of length 10),  1, ...., 10  [all length 10 circuits]
#       11 (idle of length 20), 12, ..., 21  [all length 20 circuits]
#       22 (idle of length 30), 23, ..., 32  [all length 30 circuits]
#

            # for each line, replace sequence with an idle independently according to idle_prob
            if idle_prob>0:
                for q in range(0,n):
                    idle = bool(_np.random.binomial(1,idle_prob))
                    if idle:
                        circuit.replace_with_idling_line(q)
                        # Update the setting on that qubit to the idling setting (denoted by the length index)
                        experiment_dict['settings'][l,j][(q,)] = lnum*(circuit_population_sz+1)
                        if verbosity > 0: print('Idled {}'.format(q))

            circuit.done_editing()
            experiment_dict['circuits'][l,j] = circuit

            #print(circuit)

            if verbosity > 0: print(j+1,end=',')
        if verbosity >0: print('')

    return experiment_dict
"""


def crosstalk_detection_experiment2(pspec, lengths, circuits_per_length, circuit_population_sz, multiplier=3,
                                    idle_prob=0.1, structure='1Q',
                                    descriptor='A set of crosstalk detections experiments', verbosity=1):

    experiment_dict = {}
    experiment_dict['spec'] = {}
    experiment_dict['spec']['lengths'] = lengths
    experiment_dict['spec']['circuit_population_sz'] = circuit_population_sz
    experiment_dict['spec']['multiplier'] = multiplier
    experiment_dict['spec']['idle_prob'] = idle_prob
    experiment_dict['spec']['descriptor'] = descriptor
    experiment_dict['spec']['createdby'] = 'extras.crosstalk.crosstalk_detection_experiment2'

    if isinstance(structure, str):
        assert(structure == '1Q'), "The only default `structure` option is the string '1Q'"
        structure = tuple([(q,) for q in pspec.qubit_labels])
        n = pspec.number_of_qubits
    else:
        assert(isinstance(structure, list) or isinstance(structure, tuple)), \
            "If not a string, `structure` must be a list or tuple."
        qubits_used = []
        for subsetQs in structure:
            assert(isinstance(subsetQs, list) or isinstance(subsetQs, tuple)), "SubsetQs must be a list or a tuple!"
            qubits_used = qubits_used + list(subsetQs)
            assert(len(set(qubits_used)) == len(qubits_used)), \
                "The qubits in the tuples/lists of `structure must all be unique!"

        assert(set(qubits_used).issubset(set(pspec.qubit_labels))), \
            "The qubits to benchmark must all be in the ProcessorSpec `pspec`!"
        n = len(qubits_used)

    experiment_dict['spec']['circuits_per_length'] = circuits_per_length * multiplier * n

    experiment_dict['spec']['structure'] = structure
    experiment_dict['circuits'] = {}
    experiment_dict['settings'] = {}

    gates_available = list(pspec.models['target'].get_primitive_op_labels())
    gates_by_qubit = [[] for _ in range(0, n)]
    for i in range(0, len(gates_available)):
        for q in range(0, n):
            if gates_available[i].qubits == (q,):
                gates_by_qubit[q].append(gates_available[i])

    for lnum, l in enumerate(lengths):

        # generate menu of circuits for each qubit
        circuit_menu = [[] for _ in range(0, n)]
        for q in range(0, n):
            d = len(gates_by_qubit[q])

            if d**l < circuit_population_sz:
                print(('- Warning: circuit population specified too large for qubit {}'
                       ' -- there will be redundant circuits').format(q))

            for rep in range(0, circuit_population_sz):
                singleQcirc = []
                for j in range(0, l):
                    r = _np.random.randint(0, d)
                    singleQcirc.append(gates_by_qubit[q][r])
                circuit_menu[q].append(singleQcirc)

        if verbosity > 0:
            print('- Sampling {} random circuits per qubit at length {} ({} of {} lengths)'.format(
                circuits_per_length, l, lnum + 1, len(lengths)))

        # loop over qubits (should generalize this to regions)
        cnt = 0
        for q in range(0, n):
            print('  - Qubit {} = '.format(q))

            # need circuits_per_length number of settings for this qubit
            for j in range(circuits_per_length):
                if verbosity > 0: print('     Circuit {}: ('.format(j), end='')

                # draw a setting for the central qubit (q)
                #qr = _np.random.randint(0,circuit_population_sz)

                # instead of randomly drawing a setting for the central qubit,
                #  iteratively choose each of the circuits in the menu
                qr = j

                # generate "multiplier" number of random circuits on the other qubits with qr setting
                #  on the central qubit
                for m in range(0, multiplier):
                    circuit = _pygobjs.circuit.Circuit(num_lines=0, editable=True)
                    settings = {}

                    for q1 in range(0, n):

                        if q1 == q:
                            # the setting for the central qubit is fixed
                            r = qr
                        else:
                            # draw a setting
                            r = _np.random.randint(0, circuit_population_sz)

                        settings[(q1,)] = lnum * (circuit_population_sz + 1) + r + 1

                        singleQcircuit = _pygobjs.circuit.Circuit(num_lines=1, line_labels=[q1], editable=True)
                        for layer in range(0, l):
                            singleQcircuit.insert_layer(circuit_menu[q1][r][layer], layer)
                        singleQcircuit.done_editing()

                        circuit.tensor_circuit(singleQcircuit)

                    experiment_dict['settings'][l, cnt] = settings

                    # for each line, except the central qubit, replace sequence with an idle
                    #  independently according to idle_prob
                    if idle_prob > 0:
                        for q1 in range(0, n):
                            if q1 != q:
                                idle = bool(_np.random.binomial(1, idle_prob))
                                if idle:
                                    circuit.replace_with_idling_line(q1)
                                    # Update the setting on that qubit to the idling setting
                                    #  (denoted by the length index)
                                    experiment_dict['settings'][l, cnt][(q1,)] = lnum * (circuit_population_sz + 1)
                                    if verbosity > 0: print('(Idled {}) '.format(q1), end='')

                    circuit.done_editing()
                    experiment_dict['circuits'][l, cnt] = circuit
                    cnt += 1

                    if verbosity > 0: print('{}, '.format(m), end='')

                if verbosity > 0: print(')')

#   How are settings labeled?
#       For each circuit length, we label the random circuits of that length by consecutive integers, with the all
#       idle being the first number in the range for that circuit length.
#
#       So if circuit_population_sz is 10, and lengths are [10,20,30] then the the labels are:
#
#       0 (idle of length 10),  1, ...., 10  [all length 10 circuits]
#       11 (idle of length 20), 12, ..., 21  [all length 20 circuits]
#       22 (idle of length 30), 23, ..., 32  [all length 30 circuits]
#
        print('cnt: {}'.format(cnt))

    return experiment_dict


"""
def pairwise_indep_expts(q):
    vals = _np.zeros([q**2,q],dtype='int')
    for i in range(q):
        for a in range(q):
            for b in range(q):
                vals[a*q+b,i] = _np.int(_np.mod(a*i+b,q))

    length = _np.shape(vals)[0]
    return length, vals

def crosstalk_detection_experiment3(pspec, lengths, circuit_population_sz, include_idle=False, structure='1Q',
                         descriptor='A set of crosstalk detection experiments', verbosity=1):

# Pairwise independent experiment design. This is deprecated.

    experiment_dict = {}
    experiment_dict['spec'] = {}
    experiment_dict['spec']['lengths'] = lengths
    experiment_dict['spec']['circuit_population_sz'] = circuit_population_sz
    experiment_dict['spec']['include_idle'] = include_idle
    experiment_dict['spec']['descriptor'] = descriptor
    experiment_dict['spec']['createdby'] = 'extras.crosstalk.crosstalk_detection_experiment3'

    if isinstance(structure,str):
        assert(structure == '1Q'), "The only default `structure` option is the string '1Q'"
        structure = tuple([(q,) for q in pspec.qubit_labels])
        n = pspec.number_of_qubits
    else:
        assert(isinstance(structure,list) or isinstance(structure,tuple)), \
            "If not a string, `structure` must be a list or tuple."
        qubits_used = []
        for subsetQs in structure:
            assert(isinstance(subsetQs, list) or isinstance(subsetQs, tuple)), "SubsetQs must be a list or a tuple!"
            qubits_used = qubits_used + list(subsetQs)
            assert(len(set(qubits_used)) == len(qubits_used)), \
                "The qubits in the tuples/lists of `structure must all be unique!"

        assert(set(qubits_used).issubset(set(pspec.qubit_labels))), \
            "The qubits to benchmark must all be in the ProcessorSpec `pspec`!"
        n = len(qubits_used)

    assert(isprime(circuit_population_sz)), "circuit_population_sz must be prime"

    experiment_dict['spec']['circuits_per_length'] = circuit_population_sz**2

    experiment_dict['spec']['structure'] = structure
    experiment_dict['circuits'] = {}
    experiment_dict['settings'] = {}

    gates_available = list(pspec.models['target'].get_primitive_op_labels())
    gates_by_qubit = [[] for _ in range(0,n)]
    for i in range(0,len(gates_available)):
        for q in range(0,n):
            if gates_available[i].qubits == (q,):
                gates_by_qubit[q].append(gates_available[i])

    for lnum, l in enumerate(lengths):

        # generate menu of circuits for each qubit
        circuit_menu = [[] for _ in range(0,n)]
        for q in range(0,n):
            d = len(gates_by_qubit[q])

            if d**l < circuit_population_sz:
                print(('- Warning: circuit population specified too large for qubit {} -- '
                       'there will be redundant circuits').format(q))

            for rep in range(0,circuit_population_sz):
                singleQcirc = []
                for j in range(0,l):
                    r = _np.random.randint(0,d)
                    singleQcirc.append(gates_by_qubit[q][r])
                circuit_menu[q].append(singleQcirc)

        if verbosity > 0:
            print('- Sampling {} random circuits per qubit at length {} ({} of {} lengths)'.format(
                  circuit_population_sz**2,l,lnum+1,len(lengths)))
            print('( ')

        nexp, expt_idx = pairwise_indep_expts(circuit_population_sz)
        cnt = 0
        for exp in range(0,nexp):
            if verbosity > 0: print('{}, '.format(exp),end='')

            circuit = _pygobjs.circuit.Circuit(num_lines=0, editable=True)
            settings = {}
            for q in range(0,n):
                settings[(q,)] = lnum*(circuit_population_sz+1) + expt_idx[exp,q] + 1

                singleQcircuit = _pygobjs.circuit.Circuit(num_lines=1,line_labels=[q],editable=True)
                for layer in range(0,l):
                    singleQcircuit.insert_layer(circuit_menu[q][expt_idx[exp,q]][layer],layer)

                # if the idle should be included, replace the expt_idx==0 circuit with the idle
                if include_idle:
                    if expt_idx[exp,q]==0:
                        singleQcircuit.replace_with_idling_line(q)

                singleQcircuit.done_editing()

                circuit.tensor_circuit(singleQcircuit)

            experiment_dict['settings'][l,cnt] = settings

#            # for each line, except the central qubit, replace sequence with an idle independently
#            # according to idle_prob
#            if idle_prob>0:
#                for q in range(0,n):
#                    idle = bool(_np.random.binomial(1,idle_prob))
#                    if idle:
#                        circuit.replace_with_idling_line(q)
#                        # Update the setting on that qubit to the idling setting (denoted by the length index)
#                        experiment_dict['settings'][l,cnt][(q,)] = lnum*(circuit_population_sz+1)
#                        if verbosity > 0: print('(Idled {}) '.format(q),end='')

            circuit.done_editing()
            experiment_dict['circuits'][l,cnt] = circuit
            cnt += 1


        if verbosity > 0: print(')')


#   How are settings labeled?
#       For each circuit length, we label the random circuits of that length by consecutive integers, with the all
#       idle being the first number in the range for that circuit length.
#
#       So if circuit_population_sz is 10, and lengths are [10,20,30] then the the labels are:
#
#       0 (idle of length 10),  1, ...., 10  [all length 10 circuits]
#       11 (idle of length 20), 12, ..., 21  [all length 20 circuits]
#       22 (idle of length 30), 23, ..., 32  [all length 30 circuits]
#
        print('cnt: {}'.format(cnt))

    return experiment_dict
"""<|MERGE_RESOLUTION|>--- conflicted
+++ resolved
@@ -205,11 +205,7 @@
     filter_lengths : list of lengths. If this is not empty the dataset will be filtered and the analysis will only be
         done on the sequences of lengths specified in this list. This argument is only used if the dataset is passed in
         as a pyGSTi DataSet
-<<<<<<< HEAD
-    
-=======
-
->>>>>>> b1b8ebdc
+
     Returns
     -------
     results : CrosstalkResults object
@@ -219,39 +215,9 @@
     """
     # -------------------------- #
     # Format and check the input #
-<<<<<<< HEAD
     # -------------------------- #    
        
     # This converts a DataSet to an array since the code below uses arrays 
-=======
-    # -------------------------- #
-
-    # This converts a DataSet to an array since the code below uses arrays
-    # -------------------------- #
-
-    if type(ds) != _pygobjs.dataset.DataSet:
-
-        data_shape = _np.shape(ds)
-        settings_shape = _np.shape(settings)
-
-        # Check that the input data is a 2D array
-        assert(len(data_shape) == 2), \
-            "Input data format is incorrect!If the input is a numpy array it must be 2-dimensional."
-
-        # Check that settings is a list of length number_of_regions
-        assert((len(settings_shape) == 1) and (settings_shape[0] == number_of_regions))
-        "settings should be a list of the same length as number_of_regions."
-
-        # The number of columns in the data must be consistent with the number of settings
-        assert(data_shape[1] == (sum(settings) + number_of_regions))
-        "Mismatch between the number of settings specified for each region and the number of columns in data"
-
-        data = ds
-        num_data = data_shape[0]
-        num_columns = data_shape[1]
-
-    # This converts a DataSet to an array, as the code below uses arrays
->>>>>>> b1b8ebdc
     if type(ds) == _pygobjs.dataset.DataSet:
 
         opstr = ds.keys()[0]
@@ -282,11 +248,7 @@
         for row in range(num_data):
             opstr = dscopy.keys()[row]
 
-<<<<<<< HEAD
             templine_set = [0]*num_settings
-=======
-            templine_set = [0] * num_settings
->>>>>>> b1b8ebdc
             settings_row = dscopy.auxInfo[opstr]['settings']
 
             for key in settings_row:
@@ -296,10 +258,7 @@
                 else:  # two-region/two-qubit gate
                     print("Two qubit gate, not sure what to do!!")  # TODO
                     return
-<<<<<<< HEAD
             
-=======
->>>>>>> b1b8ebdc
             outcomes_row = dscopy[opstr]
 
             for outcome in outcomes_row:
@@ -475,7 +434,6 @@
         #       (2) an edge between a region's outcome and a setting of another region
 
         # source and destination are results
-<<<<<<< HEAD
         if source < number_of_regions and dest < number_of_regions :    
             cmatrix[source, dest] = 1
             is_edge_ct[idx] = 1
@@ -496,38 +454,6 @@
             if source not in range(setting_indices[dest], (setting_indices[(dest+1)] if dest<(number_of_regions-1) else num_columns)) :  # make sure source is not a setting for that region
                 for region in range(number_of_regions) :  # search among regions to find the one that this source setting belongs to
                     if source in range(setting_indices[region], (setting_indices[(region+1)] if region<(number_of_regions-1) else num_columns)) :
-=======
-        if source < number_of_regions and dest < number_of_regions:
-            cmatrix[source, dest] = 1
-            is_edge_ct[idx] = 1
-            print("Crosstalk detected. Regions " + str(source) + " and " + str(dest))
-
-        # source is a result, destination is a setting
-        if source < number_of_regions and dest >= number_of_regions:
-            if dest not in range(setting_indices[source],
-                                 (setting_indices[(source + 1)] if source < (number_of_regions - 1) else num_columns)):
-                # make sure destination is not a setting for that region
-                for region in range(number_of_regions):
-                    # search among regions to find the one that this destination setting belongs to
-                    if dest in range(setting_indices[region],
-                                     (setting_indices[(region + 1)] if region < (number_of_regions - 1)
-                                      else num_columns)):
-                        break
-                cmatrix[source, region] = 1
-                is_edge_ct[idx] = 1
-                print("Crosstalk detected. Regions " + str(source) + " and " + str(region))
-
-        # source is a setting, destination is a result
-        if source >= number_of_regions and dest < number_of_regions:
-            if source not in range(setting_indices[dest],
-                                   (setting_indices[(dest + 1)] if dest < (number_of_regions - 1) else num_columns)):
-                # make sure source is not a setting for that region
-                for region in range(number_of_regions):
-                    # search among regions to find the one that this source setting belongs to
-                    if source in range(setting_indices[region],
-                                       (setting_indices[(region + 1)] if region < (number_of_regions - 1)
-                                        else num_columns)):
->>>>>>> b1b8ebdc
                         break
                 cmatrix[region, dest] = 1
                 is_edge_ct[idx] = 1
@@ -694,7 +620,6 @@
                             if results.pygsti_ds.auxInfo[key]['settings'][(dest_qubit,)] == dest_setting:
                                 key_copy = key.copy(editable=True)
                                 key_copy.delete_lines([i for i in range(key.number_of_lines()) if i != dest_qubit])
-<<<<<<< HEAD
 
                                 dest_seq = key_copy
                                 break
@@ -712,54 +637,6 @@
                     max_tvd_explanations[idx] = "Max TVD = 0. Experiment not rich enough to calculate TVD."
                  
 
-=======
-                                dest_seq = key_copy
-                                break
-
-                        for key in results.pygsti_ds.keys():
-                            if (results.pygsti_ds.auxInfo[key]['settings'][(source_qubit,)] == source_setting1) and \
-                               (results.pygsti_ds.auxInfo[key]['settings'][(dest_qubit,)] == dest_setting):
-                                res1 = results.pygsti_ds[key]
-
-                            if (results.pygsti_ds.auxInfo[key]['settings'][(source_qubit,)] == source_setting2) and \
-                               (results.pygsti_ds.auxInfo[key]['settings'][(dest_qubit,)] == dest_setting):
-                                res2 = results.pygsti_ds[key]
-
-                        max_tvd_explanations[idx] = \
-                            ("Max TVD = {}. Settings on source qubit: {}, {}. Setting on destination qubit: {}\n"
-                             "    Sequences on source (qubit {})\n {}\n {}\n    Sequence on destination (qubit {})\n"
-                             " {}\n"
-                             "    Results when source={}, destination={}:\n"
-                             " {}\n"
-                             "    Results when source={}, destination={}:\n {}\n").format(
-                                 max_tvds[idx], source_setting1, source_setting2, dest_setting, source_qubit,
-                                 source_setting1_seq, source_setting2_seq, dest_qubit, dest_seq, source_setting1,
-                                 dest_setting, res1, source_setting2, dest_setting, res2)
-                else:
-                    max_tvd_explanations[idx] = "Max TVD = 0. Experiment not rich enough to calculate TVD."
-
-            if any(level_cnts < 10):
-                print(" ***   Warning: n<10 data points for some levels. TVD calculations may have large error bars.")
-
-            tvds = _np.zeros((num_levels, num_levels))
-            for i in range(num_levels):
-                for j in range(i):
-
-                    marg1 = data[data[:, source] == source_levels[i], dest]
-                    marg2 = data[data[:, source] == source_levels[j], dest]
-                    n1, n2 = len(marg1), len(marg2)
-
-                    tvd_sum = 0.0
-                    for lidx, level in enumerate(marg1_levels):
-                        temp = _np.where(marg2_levels == level)
-                        if len(temp[0]) == 0:
-                            tvd_sum += marg1_level_cnts[lidx] / n1
-                        else:
-                            tvd_sum += _np.fabs(marg1_level_cnts[lidx] / n1 - marg2_level_cnts[temp[0][0]] / n2)
-
-                    tvds[i, j] = tvds[j, i] = tvd_sum / 2.0
-
->>>>>>> b1b8ebdc
     results.cmatrix = cmatrix
     results.is_edge_ct = is_edge_ct
     results.crosstalk_detected = _np.sum(is_edge_ct) > 0

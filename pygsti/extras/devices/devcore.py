--- conflicted
+++ resolved
@@ -10,7 +10,7 @@
 
 import numpy as _np
 
-<<<<<<< HEAD
+
 from . import ibmq_athens
 from . import ibmq_belem
 from . import ibmq_bogota
@@ -20,10 +20,6 @@
 from . import ibmq_essex
 from . import ibmq_guadalupe
 from . import ibmq_lima
-=======
-from . import ibmq_burlington
-from . import ibmq_essex
->>>>>>> c9db360d
 from . import ibmq_london
 from . import ibmq_manhattan
 from . import ibmq_melbourne

--- conflicted
+++ resolved
@@ -150,16 +150,12 @@
                        + " max-length list at 1 now."
                        + "")
 
-<<<<<<< HEAD
-    if isinstance(op_label_src, _Model):
-=======
     # ensure circuit lists have computed their string reps so addition produces "nice" strings for printing
     [germ.str for germ in germ_list]
     [c.str for c in prep_strs]
     [c.str for c in effect_strs]
 
     if isinstance(op_label_src, _OpModel):
->>>>>>> 54c2d5af
         opLabels = op_label_src.primitive_op_labels + op_label_src.primitive_instrument_labels
     else: opLabels = op_label_src
 
@@ -476,11 +472,7 @@
                        + " max-length list at 1 now."
                        + "")
 
-<<<<<<< HEAD
-    if isinstance(op_label_src, _Model):
-=======
     if isinstance(op_label_src, _OpModel):
->>>>>>> 54c2d5af
         opLabels = op_label_src.primitive_op_labels + op_label_src.primitive_instrument_labels
     else: opLabels = op_label_src
 
@@ -802,11 +794,7 @@
         Note that a "0" maximum-length corresponds to the gate
         label strings.
     """
-<<<<<<< HEAD
-    if isinstance(op_label_src, _Model):
-=======
     if isinstance(op_label_src, _OpModel):
->>>>>>> 54c2d5af
         opLabels = op_label_src.primitive_op_labels + op_label_src.primitive_instrument_labels
     else: opLabels = op_label_src
 

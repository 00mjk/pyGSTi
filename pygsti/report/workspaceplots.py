--- conflicted
+++ resolved
@@ -597,16 +597,8 @@
     -------
     plotly.Figure
     """
-<<<<<<< HEAD
-    g = circuit_structure
-    xvals = g.used_xvals
-    yvals = g.used_yvals
-    inner_xvals = g.minor_xvals
-    inner_yvals = g.minor_yvals
-=======
     xvals = circuit_structure.used_xs
     yvals = circuit_structure.used_ys
->>>>>>> 54c2d5af
 
     if addl_hover_submxs is None:
         addl_hover_submxs = {}
@@ -617,18 +609,9 @@
     if hover_info:
         hover_info = _create_hover_info_fn(circuit_structure, xvals, yvals, sum_up, addl_hover_submxs)
 
-<<<<<<< HEAD
-    return _summable_color_boxplot(sub_mxs,
-                            g.used_xvals, g.used_yvals,
-                            g.minor_xvals, g.minor_yvals,
-                            "L", "germ", "rho", "E<sub>i</sub>", colormap,
-                            colorbar, box_labels, prec, hover_info,
-                            sum_up, invert, scale, bgcolor)  # "$\\rho_i$","$\\E_i$"
-=======
     return _summable_color_boxplot(sub_mxs, circuit_structure.used_xs, circuit_structure.used_ys,
                                    circuit_structure.xlabel, circuit_structure.ylabel, colormap, colorbar,
                                    box_labels, prec, hover_info, sum_up, scale, bgcolor)
->>>>>>> 54c2d5af
 
 
 def _circuit_color_scatterplot(circuit_structure, sub_mxs, colormap,
@@ -679,15 +662,8 @@
     plotly.Figure
     """
     g = circuit_structure
-<<<<<<< HEAD
-    xvals = g.used_xvals
-    yvals = g.used_yvals
-    inner_xvals = g.minor_xvals
-    inner_yvals = g.minor_yvals
-=======
     xvals = g.used_xs
     yvals = g.used_ys
->>>>>>> 54c2d5af
 
     if addl_hover_submxs is None:
         addl_hover_submxs = {}
@@ -697,15 +673,9 @@
 
     xs = []; ys = []; texts = []
     gstrs = set()  # to eliminate duplicate strings
-<<<<<<< HEAD
-    for ix, x in enumerate(g.used_xvals):
-        for iy, y in enumerate(g.used_yvals):
-            plaq = g.get_plaquette(x, y)
-=======
     for ix, x in enumerate(g.used_xs):
         for iy, y in enumerate(g.used_ys):
             plaq = g.plaquette(x, y, empty_if_missing=True)
->>>>>>> 54c2d5af
             if sum_up:
                 if plaq.base not in gstrs:
                     tot = sum([sub_mxs[iy][ix][iiy][iix] for iiy, iix, _ in plaq])
@@ -801,15 +771,9 @@
 
     ys = []  # artificially add minval so
     gstrs = set()  # to eliminate duplicate strings
-<<<<<<< HEAD
-    for ix, x in enumerate(g.used_xvals):
-        for iy, y in enumerate(g.used_yvals):
-            plaq = g.get_plaquette(x, y)
-=======
     for ix, x in enumerate(g.used_xs):
         for iy, y in enumerate(g.used_ys):
             plaq = g.plaquette(x, y, empty_if_missing=True)
->>>>>>> 54c2d5af
             #TODO: if sum_up then need to sum before appending...
             for iiy, iix, opstr in plaq:
                 if opstr in gstrs: continue  # skip duplicates
@@ -1882,13 +1846,8 @@
             elif colormapType in ("seq", "revseq", "blueseq", "redseq"):
                 if len(subMxs) > 0:
                     max_abs = max([_np.max(_np.abs(_np.nan_to_num(subMxs[iy][ix])))
-<<<<<<< HEAD
-                                   for ix in range(len(circuit_struct.used_xvals))
-                                   for iy in range(len(circuit_struct.used_yvals))])
-=======
                                    for ix in range(len(circuit_struct.used_xs))
                                    for iy in range(len(circuit_struct.used_ys))])
->>>>>>> 54c2d5af
                 else: max_abs = 0
                 if max_abs == 0: max_abs = 1e-6  # pick a nonzero value if all entries are zero or nan
                 if colormapType == "seq": color = "whiteToBlack"

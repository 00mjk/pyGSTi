"""
The ReportableQty class
"""
#***************************************************************************************************
# Copyright 2015, 2019 National Technology & Engineering Solutions of Sandia, LLC (NTESS).
# Under the terms of Contract DE-NA0003525 with NTESS, the U.S. Government retains certain rights
# in this software.
# Licensed under the Apache License, Version 2.0 (the "License"); you may not use this file except
# in compliance with the License.  You may obtain a copy of the License at
# http://www.apache.org/licenses/LICENSE-2.0 or in the LICENSE file in the root pyGSTi directory.
#***************************************************************************************************

from copy import deepcopy as _deepcopy
import numpy as _np

from .label import Label as _Label


def minimum(qty1, qty2):
    """
    Returns a ReportableQty that is the minimum of `qty1` and `qty2`.

    Parameters
    ----------
    qty1 : ReportableQty
        First quantity.

    qty2 : ReportableQty
        Second quantity.

    Returns
    -------
    ReportableQty
    """
    if qty1.value() <= qty2.value():
        return qty1
    else:
        return qty2


def maximum(qty1, qty2):
    """
    Returns a ReportableQty that is the maximum of `qty1` and `qty2`.

    Parameters
    ----------
    qty1 : ReportableQty
        First quantity.

    qty2 : ReportableQty
        Second quantity.

    Returns
    -------
    ReportableQty
    """
    if qty1.value() >= qty2.value():
        return qty1
    else:
        return qty2


class ReportableQty(object):
    """
    A computed quantity and possibly its error bars, primarily for use in reports.

    Parameters
    ----------
    value : object
        The value, usually a float or numpy array.

    errbar : object, optional
        The (symmetric) error bar on `value`.  If `value` is an
        array, `errbar` has the same shape.  `None` is used to
        signify "no error bars".

    non_markovian_ebs : bool, optional
        Whether these error bars are "non-markovian"-type
        error bars (it can be useful to keep track of this
        for formatting).

    Attributes
    ----------
    size : int
        Returns the size of this ReportableQty's value.
    """

    def __init__(self, value, errbar=None, non_markovian_ebs=False):
        """
        Initialize a new ReportableQty object, which
        is essentially a container for a value and error bars.

        Parameters
        ----------
        value : anything
           The value to store

        errbar : anything
           The error bar(s) to store

        non_markovian_ebs : bool
            boolean indicating if non markovian error bars should be used
        """
        self._value = value
<<<<<<< HEAD
        self._errbar = errbar
=======
        self.errbar = errbar
>>>>>>> dfd8a142

        self.nonMarkovianEBs = non_markovian_ebs

    def __str__(self):
        def f(x, y): return (str(x) + " +/- " + str(y)) if y else str(x)
        return self.render_with(f)

    def __repr__(self):
        return 'ReportableQty({})'.format(str(self))

    def __add__(self, x):
        if self.has_errorbar():
<<<<<<< HEAD
            return ReportableQty(self._value + x, self._errbar, self.nonMarkovianEBs)
=======
            return ReportableQty(self._value + x, self.errbar, self.nonMarkovianEBs)
>>>>>>> dfd8a142
        else:
            return ReportableQty(self._value + x)

    def __mul__(self, x):
        if self.has_errorbar():
<<<<<<< HEAD
            return ReportableQty(self._value * x, self._errbar * x, self.nonMarkovianEBs)
=======
            return ReportableQty(self._value * x, self.errbar * x, self.nonMarkovianEBs)
>>>>>>> dfd8a142
        else:
            return ReportableQty(self._value * x)

    def __truediv__(self, x):
        if self.has_errorbar():
<<<<<<< HEAD
            return ReportableQty(self._value / x, self._errbar / x, self.nonMarkovianEBs)
=======
            return ReportableQty(self._value / x, self.errbar / x, self.nonMarkovianEBs)
>>>>>>> dfd8a142
        else:
            return ReportableQty(self._value / x)

    def __getstate__(self):
        state_dict = self.__dict__.copy()
        return state_dict

    def __setstate__(self, d):
        self.__dict__.update(d)

    def __copy__(self):
<<<<<<< HEAD
        return ReportableQty(self._value, self._errbar)

    def __deepcopy__(self, memo):
        return ReportableQty(_deepcopy(self._value, memo), _deepcopy(self._errbar, memo))
=======
        return ReportableQty(self._value, self.errbar)

    def __deepcopy__(self, memo):
        return ReportableQty(_deepcopy(self._value, memo), _deepcopy(self.errbar, memo))
>>>>>>> dfd8a142

    #def __getattr__(self, attr):
        #print(self._value)
        #return getattr(self._value, attr)

    def log(self):
        """
        Returns a ReportableQty that is the logarithm of this one.

        Returns
        -------
        ReportableQty
        """
        # log(1 + x) ~ x
        # x + dx
        # log(x + dx) = log(x(1 + dx/x)) = log x + log(1+dx/x) = log x + dx/x
        v = self._value
        if _np.any(_np.isreal(v)) and _np.any(v < 0):
            v = v.astype(complex)  # so logarithm can be complex

        if self.has_errorbar():
            return ReportableQty(_np.log(v), _np.log(v + self._errbar) - _np.log(v),
                                 self.nonMarkovianEBs)
        else:
            return ReportableQty(_np.log(v))

    def real(self):
        """
        Returns a ReportableQty that is the real part of this one.

        Returns
        -------
        ReportableQty
        """
        if self.has_errorbar():
<<<<<<< HEAD
            return ReportableQty(_np.real(self._value), _np.real(self._errbar), self.nonMarkovianEBs)
=======
            return ReportableQty(_np.real(self._value), _np.real(self.errbar), self.nonMarkovianEBs)
>>>>>>> dfd8a142
        else:
            return ReportableQty(_np.real(self._value))

    def imag(self):
        """
        Returns a ReportableQty that is the imaginary part of this one.

        Returns
        -------
        ReportableQty
        """
        if self.has_errorbar():
<<<<<<< HEAD
            return ReportableQty(_np.imag(self._value), _np.imag(self._errbar), self.nonMarkovianEBs)
=======
            return ReportableQty(_np.imag(self._value), _np.imag(self.errbar), self.nonMarkovianEBs)
>>>>>>> dfd8a142
        else:
            return ReportableQty(_np.imag(self._value))

    def absdiff(self, constant_value, separate_re_im=False):
        """
        Create a ReportableQty that is the difference between `constant_value` and this one.

        The returned quantity's value is given by (element-wise in the vector case):

        `abs(self - constant_value)`.

        Parameters
        ----------
        constant_value : float or numpy.ndarray
            The constant value to use.

        separate_re_im : bool, optional
            When `True`, two separate real- and imaginary-part
            :class:`ReportableQty` objects are returned (applicable
            to complex-valued quantities).

        Returns
        -------
        ReportableQty or tuple
            The output `ReportableQty`(s).  If `separate_re_im=True` then
            a 2-tuple of (real-part, imaginary-part) quantities is returned.
            Otherwise a single quantity is returned.
        """
        if separate_re_im:
            re_v = _np.fabs(_np.real(self._value) - _np.real(constant_value))
            im_v = _np.fabs(_np.imag(self._value) - _np.imag(constant_value))
            if self.has_errorbar():
                return (ReportableQty(re_v, _np.fabs(_np.real(self._errbar)), self.nonMarkovianEBs),
                        ReportableQty(im_v, _np.fabs(_np.imag(self._errbar)), self.nonMarkovianEBs))
            else:
                return ReportableQty(re_v), ReportableQty(im_v)

        else:
            v = _np.absolute(self._value - constant_value)
            if self.has_errorbar():
                return ReportableQty(v, _np.absolute(self._errbar), self.nonMarkovianEBs)
            else:
                return ReportableQty(v)

    def infidelity_diff(self, constant_value):
        """
        Creates a ReportableQty that is the difference between `constant_value` and this one.

        The returned quantity's value is given by (element-wise in the vector case):

        `1.0 - Re(conjugate(constant_value) * self )`

        Parameters
        ----------
        constant_value : float or numpy.ndarray
            The constant value to use.

        Returns
        -------
        ReportableQty
        """
        # let diff(x) = 1.0 - Re(const.C * x) = 1.0 - (const.re * x.re + const.im * x.im)
        # so d(diff)/dx.re = -const.re, d(diff)/dx.im = -const.im
        # diff(x + dx) = diff(x) + d(diff)/dx * dx
        # diff(x + dx) - diff(x) =  - (const.re * dx.re + const.im * dx.im)
        v = 1.0 - _np.real(_np.conjugate(constant_value) * self._value)
        if self.has_errorbar():
            eb = abs(_np.real(constant_value) * _np.real(self._errbar)
                     + _np.imag(constant_value) * _np.real(self._errbar))
            return ReportableQty(v, eb, self.nonMarkovianEBs)
        else:
            return ReportableQty(v)

    def mod(self, x):
        """
        Creates a ReportableQty that holds `this_qty mod x`.

        That is, the value and error bar (if present) are modulus-divided by `x`.

        Parameters
        ----------
        x : int
            Value to modulus-divide by.

        Returns
        -------
        ReportableQty
        """
        v = self._value % x
        if self.has_errorbar():
            eb = self._errbar % x
            return ReportableQty(v, eb, self.nonMarkovianEBs)
        else:
            return ReportableQty(v)

    def hermitian_to_real(self):
        """
        Creates a ReportableQty that holds a real "version" of a Hermitian matrix.

        Specifically, the returned quantity's value is the real matrix
        whose upper/lower triangle contains the real/imaginary parts
        of the corresponding off-diagonal matrix elements of the
        *Hermitian* matrix stored in this ReportableQty.

        This is used for display purposes.  If this object doesn't
        contain a Hermitian matrix, `ValueError` is raised.

        Returns
        -------
        ReportableQty
        """
        if _np.linalg.norm(self._value - _np.conjugate(self._value).T) > 1e-8:
            raise ValueError("Contained value must be Hermitian!")

        def _convert(a):
            ret = _np.empty(a.shape, 'd')
            for i in range(a.shape[0]):
                ret[i, i] = a[i, i].real
                for j in range(i + 1, a.shape[1]):
                    ret[i, j] = a[i, j].real
                    ret[j, i] = a[i, j].imag
            return ret

        v = _convert(self._value)
        if self.has_errorbar():
            eb = _convert(self._errbar)
            return ReportableQty(v, eb, self.nonMarkovianEBs)
        else:
            return ReportableQty(v)

    def reshape(self, *args):
        """
        Returns a ReportableQty whose underlying values are reshaped.

        Returns
        -------
        ReportableQty
        """
        if self.has_errorbar():
<<<<<<< HEAD
            return ReportableQty(self._value.reshape(*args), self._errbar.reshape(*args), self.nonMarkovianEBs)
=======
            return ReportableQty(self._value.reshape(*args), self.errbar.reshape(*args), self.nonMarkovianEBs)
>>>>>>> dfd8a142
        else:
            return ReportableQty(self._value.reshape(*args))

    @property
    def size(self):
        """
        Returns the size of this ReportableQty's value.

        Returns
        -------
        int
        """
        return self._value.size

    @staticmethod
    def from_val(value, non_markovian_ebs=False):
        """
        Convert Table values into ReportableQtys or leave them be if they are well-formed types.

        Well-formed types include:
        - strings
        - figures
        - :class:`ReportableQty`s

        A tuple will be converted to a :class:`ReportableQty`
        holding the first field as a value and second field as an error bar.
        Anything else will be converted to a ReportableQty with no error bars.

        Parameters
        ----------
        value : object
            The value to convert.

        non_markovian_ebs : bool, optional
            Whether the error bars are of the "non-markovian"-type.

        Returns
        -------
        ReportableQty
        """
        if isinstance(value, ReportableQty):
            return value
        if isinstance(value, _Label):  # distinguish b/c Label is also a *tuple*
            return ReportableQty(value, non_markovian_ebs=non_markovian_ebs)
        if isinstance(value, tuple):
            assert len(value) == 2, 'Tuple does not have eb field ' + \
                                    'or has too many fields: len = {}'.format(
                len(value))
            return ReportableQty(value[0], value[1], non_markovian_ebs=non_markovian_ebs)
        else:
            return ReportableQty(value, non_markovian_ebs=non_markovian_ebs)

    def has_errorbar(self):
        """
        Return whether this quantity is storing an error bar (bool).

        Returns
        -------
        bool
        """
        return self._errbar is not None

    def scale_inplace(self, factor):
        """
        Scale the value and error bar (if present) by `factor`.

        Parameters
        ----------
        factor : float
            The scaling factor.

        Returns
        -------
        None
        """
        self._value *= factor
<<<<<<< HEAD
        if self.has_errorbar(): self._errbar *= factor
=======
        if self.has_errorbar(): self.errbar *= factor
>>>>>>> dfd8a142

    def value(self):
        """
        Returns the quantity's value

        Returns
        -------
        object
            Usually a float or numpy array.
        """
        return self._value

    def errorbar(self):
        """
        Returns the quantity's error bar(s)

        Returns
        -------
        object
            Usually a float or numpy array.
        """
        return self._errbar

    def value_and_errorbar(self):
        """
        Returns the quantity's value and error bar(s)

        Returns
        -------
        value : object
            This object's value (usually a float or numpy array).

        error_bar : object
            This object's value (usually a float or numpy array).
        """
<<<<<<< HEAD
        return self._value, self._errbar
=======
        return self._value, self.errbar
>>>>>>> dfd8a142

    def render_with(self, f, specs=None, ebstring='%s +/- %s', nmebstring=None):
        """
        Render this `ReportableQty` using the function `f`.

        Parameters
        ----------
        f : function
            The `formatter` function which separately converts the stored value
            and error bar (if present) to string quantities that are then
            formatted using `ebstring`, `nmebstring` or just `"%s"` (if there's
            no error bar).  This function must have the signature `f(val, specs)`
            where `val` is either the value or error bar and `specs` is a
            dictionary given by the next argument.

        specs : dict, optional
            Additional parameters to pass to the formatter function `f`.

        ebstring : str, optional
            format string that describes how to display the value and error bar
            after they are rendered as string (`ebstring` should have two `%s`s in it).

        nmebstring : str, optional
            format string, similar to `ebstring`, for displaying non-Markovian error
            bars (if None then `ebstring` is used).

        Returns
        -------
        str
        """
        if nmebstring is None:
            nmebstring = ebstring
        if specs is None:
            specs = dict()
        if self._errbar is not None:
            specs['formatstring'] = '%s'  # Don't recursively apply format strings to inside error bars
            if self.nonMarkovianEBs:
                rendered = nmebstring % (f(self._value, specs),
<<<<<<< HEAD
                                         f(self._errbar, specs))
            else:
                rendered = ebstring % (f(self._value, specs),
                                       f(self._errbar, specs))
=======
                                         f(self.errbar, specs))
            else:
                rendered = ebstring % (f(self._value, specs),
                                       f(self.errbar, specs))
>>>>>>> dfd8a142
        else:
            rendered = f(self._value, specs)
        return rendered<|MERGE_RESOLUTION|>--- conflicted
+++ resolved
@@ -102,12 +102,7 @@
             boolean indicating if non markovian error bars should be used
         """
         self._value = value
-<<<<<<< HEAD
         self._errbar = errbar
-=======
-        self.errbar = errbar
->>>>>>> dfd8a142
-
         self.nonMarkovianEBs = non_markovian_ebs
 
     def __str__(self):
@@ -119,31 +114,19 @@
 
     def __add__(self, x):
         if self.has_errorbar():
-<<<<<<< HEAD
             return ReportableQty(self._value + x, self._errbar, self.nonMarkovianEBs)
-=======
-            return ReportableQty(self._value + x, self.errbar, self.nonMarkovianEBs)
->>>>>>> dfd8a142
         else:
             return ReportableQty(self._value + x)
 
     def __mul__(self, x):
         if self.has_errorbar():
-<<<<<<< HEAD
             return ReportableQty(self._value * x, self._errbar * x, self.nonMarkovianEBs)
-=======
-            return ReportableQty(self._value * x, self.errbar * x, self.nonMarkovianEBs)
->>>>>>> dfd8a142
         else:
             return ReportableQty(self._value * x)
 
     def __truediv__(self, x):
         if self.has_errorbar():
-<<<<<<< HEAD
             return ReportableQty(self._value / x, self._errbar / x, self.nonMarkovianEBs)
-=======
-            return ReportableQty(self._value / x, self.errbar / x, self.nonMarkovianEBs)
->>>>>>> dfd8a142
         else:
             return ReportableQty(self._value / x)
 
@@ -155,17 +138,10 @@
         self.__dict__.update(d)
 
     def __copy__(self):
-<<<<<<< HEAD
         return ReportableQty(self._value, self._errbar)
 
     def __deepcopy__(self, memo):
         return ReportableQty(_deepcopy(self._value, memo), _deepcopy(self._errbar, memo))
-=======
-        return ReportableQty(self._value, self.errbar)
-
-    def __deepcopy__(self, memo):
-        return ReportableQty(_deepcopy(self._value, memo), _deepcopy(self.errbar, memo))
->>>>>>> dfd8a142
 
     #def __getattr__(self, attr):
         #print(self._value)
@@ -201,11 +177,7 @@
         ReportableQty
         """
         if self.has_errorbar():
-<<<<<<< HEAD
             return ReportableQty(_np.real(self._value), _np.real(self._errbar), self.nonMarkovianEBs)
-=======
-            return ReportableQty(_np.real(self._value), _np.real(self.errbar), self.nonMarkovianEBs)
->>>>>>> dfd8a142
         else:
             return ReportableQty(_np.real(self._value))
 
@@ -218,11 +190,7 @@
         ReportableQty
         """
         if self.has_errorbar():
-<<<<<<< HEAD
             return ReportableQty(_np.imag(self._value), _np.imag(self._errbar), self.nonMarkovianEBs)
-=======
-            return ReportableQty(_np.imag(self._value), _np.imag(self.errbar), self.nonMarkovianEBs)
->>>>>>> dfd8a142
         else:
             return ReportableQty(_np.imag(self._value))
 
@@ -362,11 +330,7 @@
         ReportableQty
         """
         if self.has_errorbar():
-<<<<<<< HEAD
             return ReportableQty(self._value.reshape(*args), self._errbar.reshape(*args), self.nonMarkovianEBs)
-=======
-            return ReportableQty(self._value.reshape(*args), self.errbar.reshape(*args), self.nonMarkovianEBs)
->>>>>>> dfd8a142
         else:
             return ReportableQty(self._value.reshape(*args))
 
@@ -443,11 +407,7 @@
         None
         """
         self._value *= factor
-<<<<<<< HEAD
         if self.has_errorbar(): self._errbar *= factor
-=======
-        if self.has_errorbar(): self.errbar *= factor
->>>>>>> dfd8a142
 
     def value(self):
         """
@@ -483,11 +443,7 @@
         error_bar : object
             This object's value (usually a float or numpy array).
         """
-<<<<<<< HEAD
         return self._value, self._errbar
-=======
-        return self._value, self.errbar
->>>>>>> dfd8a142
 
     def render_with(self, f, specs=None, ebstring='%s +/- %s', nmebstring=None):
         """
@@ -526,17 +482,10 @@
             specs['formatstring'] = '%s'  # Don't recursively apply format strings to inside error bars
             if self.nonMarkovianEBs:
                 rendered = nmebstring % (f(self._value, specs),
-<<<<<<< HEAD
                                          f(self._errbar, specs))
             else:
                 rendered = ebstring % (f(self._value, specs),
                                        f(self._errbar, specs))
-=======
-                                         f(self.errbar, specs))
-            else:
-                rendered = ebstring % (f(self._value, specs),
-                                       f(self.errbar, specs))
->>>>>>> dfd8a142
         else:
             rendered = f(self._value, specs)
         return rendered
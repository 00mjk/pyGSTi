--- conflicted
+++ resolved
@@ -185,10 +185,7 @@
         if circuits_to_keep is None:
             return self.copy()
 
-<<<<<<< HEAD
         if not isinstance(circuits_to_keep, set): circuits_to_keep = set(circuits_to_keep)
-=======
->>>>>>> f78cc915
         num_rows, num_cols = (self.num_rows, self.num_cols) if keep_rows_cols else (None, None)
         elements = {(i, j): c for (i, j), c in self.elements.items() if c in circuits_to_keep}
         return CircuitPlaquette(elements, num_rows, num_cols, self.op_label_aliases)

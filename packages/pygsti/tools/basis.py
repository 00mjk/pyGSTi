from collections  import OrderedDict
from functools    import wraps

import numbers as _numbers
import collections as _collections

from numpy.linalg import inv as _inv
import numpy as _np

from pprint import pprint

from .memoize       import memoize
from .parameterized import parameterized

class Basis(object):
    Constructors = dict()

    def __init__(self, name, f, dim, longname=None, real=True):
        _, gateDim, blockDims = process_block_dims(dim)

        self.matrixGroups = []
        for blockDim in blockDims:
            self.matrixGroups.append(f(blockDim))
        self.matrices = f(dim)
        self.gateDim  = gateDim
        self.dim = dim

        '''
        if dim == [2, 1]:
            print(self.get_composite_matrices())
            print(self.get_expand_mx())
            print(self.get_contract_mx())
            1/0
        '''

        self.name     = name
        self.real     = real

        if longname is None:
            self.longname = self.name
        else:
            self.longname = longname

        self._mxDict = OrderedDict()
        for i, mx in enumerate(self.matrices):
            if isinstance(mx, tuple):
                label, mx = mx
            else:
                label = 'M{}{}'.format(self.name, i)
            self._mxDict[label] = mx
        self.matrices = list(self._mxDict.values())
        self.labels = list(self._mxDict.keys())

    def __str__(self):
<<<<<<< HEAD
        return '{} Basis (dim {}) : {}\n{}\n{}'.format(
                self.longname, self.dim, ', '.join(self.labels),
                len(self.largeMatrices),
                '\n'.join(map(str, self.largeMatrices)))
                
=======
        return '{} Basis : {}'.format(self.longname, ', '.join(self.labels))
>>>>>>> e9253ed7

    def __getitem__(self, index):
        return self.matrices[index]

    def __setitem__(self, index, value):
        self.matrices[index] = value

    def __len__(self):
        return len(self.matrices)

    def __eq__(self, other):
        if isinstance(other, Basis):
            return _np.array_equal(self.matrices, other.matrices)
        else:
            return _np.array_equal(self.matrices, other)

    def __hash__(self):
        return hash((self.name, self.dim))

    #@memoize
    def is_normalized(self):
        for mx in self.matrices:
            t = _np.trace(_np.dot(mx, mx))
            t = _np.real(t)
            if t != 0:
                return False
        return True

    def get_composite_matrices(self):
        '''
        Build the large composite matrices of a composite basis
        ie for std basis with dim [2, 1], build
        [[1 0 0]  [[0 1 0]  [[0 0 0]  [[0 0 0]  [[0 0 0]
         [0 0 0]   [0 0 0]   [1 0 0]   [0 1 0]   [0 0 0]
         [0 0 0]], [0 0 0]], [0 0 0]], [0 0 0]], [0 0 1]]
        For a non composite basis, this just returns the basis matrices
        '''
        compMxs = []
        start = 0
        length = sum(mxs[0].shape[0] for mxs in self.matrixGroups)
        for mxs in self.matrixGroups:
            d = mxs[0].shape[0]
            for mx in mxs:
                compMx = _np.zeros((length, length), 'complex' )
                compMx[start:start+d,start:start+d] = mx
                compMxs.append(compMx)
            start += d
        assert(start == length)
        return compMxs

    def get_expand_mx(self):
        x = sum(len(mxs) for mxs in self.matrixGroups)
        y = sum(mxs[0].shape[0] for mxs in self.matrixGroups) ** 2
        expandMx = _np.zeros((x, y), 'complex')
        start = 0
        for i, compMx in enumerate(self.get_composite_matrices()):
            assert(len(compMx.flatten()) == y), '{} != {}'.format(len(compMx.flatten()), y)
            expandMx[i,0:y] = compMx.flatten()
        return expandMx

    def get_contract_mx(self):
        return self.get_expand_mx().T

    #@memoize
    def get_to_std(self):
        toStd = _np.zeros((self.gateDim, self.gateDim), 'complex' )
        #Since a multi-block basis is just the direct sum of the individual block bases,
        # transform mx is just the transfrom matrices of the individual blocks along the
        # diagonal of the total basis transform matrix

        start = 0
        for mxs in self.matrixGroups:
            l = len(mxs)
            for j, mx in enumerate(mxs):
                toStd[start:start+l,start+j] = mx.flatten()
            start += l 
        assert(start == self.gateDim)
        return toStd

    #@memoize
    def get_from_std(self):
        return _inv(self.get_to_std())

    @staticmethod
    def create(basisname, dim, *args, **kwargs):
        if basisname in Basis.Constructors:
            return Basis.Constructors[basisname](dim, *args, **kwargs)
        raise NotImplementedError('No instructions to create basis: {} {}'.format(basisname, dim))

def build_basis(basis, dimOrBlockDims):
    if isinstance(basis, Basis):
        return basis
    else:
        return Basis.create(basis, dimOrBlockDims)

def process_block_dims(dimOrBlockDims):
    """
    Performs basic processing on the dimensions
      of a direct-sum space.

    Parameters
    ----------
    dimOrBlockDims : int or list of ints
        Structure of the density-matrix space.
        A list of integers designates the space is
          the direct sum of spaces with the square of the given
          matrix-block dimensions.  Matrices in this space are
          represented in the standard basis by a block-diagonal
          matrix with blocks of the given dimensions.
        A single integer is equivalent to a list with a single
          element, and so designates the space of matrices with
          the given dimension, and thus a space of the dimension^2.

    Returns
    -------
    dmDim : int
        The (matrix) dimension of the overall density matrix
        within which the block-diagonal density matrix described by
        dimOrBlockDims is embedded, equal to the sum of the
        individual block dimensions. (The overall density matrix
        is a dmDim x dmDim matrix, and is contained in a space
        of dimension dmDim**2).
    gateDim : int
        The (matrix) dimension of the "gate-space" corresponding
        to the density matrix space, equal to the dimension
        of the density matrix space, sum( ith-block_dimension^2 ).
        Gate matrices are thus gateDim x gateDim dimensions.
    blockDims : list of ints
        Dimensions of the individual matrix-blocks.  The direct sum
        of the matrix spaces (of dim matrix-block-dim^2) forms the
        density matrix space.  Equals:
        [ dimOrBlockDims ] : if dimOrBlockDims is a single int
          dimOrBlockDims   : otherwise
    """
    # treat as state space dimensions
    if isinstance(dimOrBlockDims, str):
        raise TypeError("Invalid dimOrBlockDims = %s" % str(dimOrBlockDims))
    if isinstance(dimOrBlockDims, _collections.Container):
        # *full* density matrix is dmDim x dmDim
        dmDim = sum([blockDim for blockDim in dimOrBlockDims])

        # gate matrices will be vecDim x vecDim
        gateDim = sum([blockDim**2 for blockDim in dimOrBlockDims])

        blockDims = dimOrBlockDims
    elif isinstance(dimOrBlockDims, _numbers.Integral):
        dmDim = dimOrBlockDims
        gateDim = dimOrBlockDims**2
        blockDims = [dimOrBlockDims]
    else:
        raise TypeError("Invalid dimOrBlockDims = %s" % str(dimOrBlockDims))

    return dmDim, gateDim, blockDims

def basis_transform_matrix(from_basis, to_basis, dimOrBlockDims):
    from_basis = build_basis(from_basis, dimOrBlockDims)
    to_basis   = build_basis(to_basis, dimOrBlockDims)

    return _np.dot(to_basis.get_from_std(), from_basis.get_to_std())

def change_basis(mx, from_basis, to_basis, dimOrBlockDims=None):
    """
    Convert a gate matrix from one basis of a density matrix space
    to another.

    Parameters
    ----------
    mx : numpy array
        The gate matrix (a 2D square array) in the `from_basis` basis.

    from_basis, to_basis: {'std', 'gm', 'pp', 'qt'}
        The source and destination basis, respectively.  Allowed
        values are Matrix-unit (std), Gell-Mann (gm), Pauli-product (pp),
        and Qutrit (qt).

    dimOrBlockDims : int or list of ints, optional
        Structure of the density-matrix space. If None, then assume
        mx operates on a single-block density matrix space,
        i.e. on K x K density matrices with K == sqrt( mx.shape[0] ).

    Returns
    -------
    numpy array
        The given gate matrix converted to the `to_basis` basis.
        Array size is the same as `mx`.
    """
    if from_basis == to_basis:
        return mx.copy()
    if dimOrBlockDims is None:
        dimOrBlockDims = int(round(_np.sqrt(mx.shape[0])))
        assert( dimOrBlockDims**2 == mx.shape[0] )

    from_basis = build_basis(from_basis, dimOrBlockDims)
    to_basis   = build_basis(to_basis,   dimOrBlockDims)
    if len(mx.shape) not in [1, 2]:
        raise ValueError("Invalid dimension of object - must be 1 or 2, i.e. a vector or matrix")
    toMx   = basis_transform_matrix(from_basis, to_basis, dimOrBlockDims)
    fromMx = basis_transform_matrix(to_basis, from_basis, dimOrBlockDims)
    if len(mx.shape) == 2 and mx.shape[0] == mx.shape[1]:
        ret = _np.dot(toMx, _np.dot(mx, fromMx))
    else:
        ret = _np.dot(toMx, mx)
    if not to_basis.real:
        return ret
    if _np.linalg.norm(_np.imag(ret)) > 1e-8:
        raise ValueError("Array has non-zero imaginary part (%g) after basis change (%s to %s)!\n%s" %
                         (_np.linalg.norm(_np.imag(ret)), from_basis, to_basis, ret))
    return _np.real(ret)

@parameterized
def basis_constructor(f, name, longname, real=True):
    @wraps(f)
    def wrapper(*args, **kwargs):
        dim = args[0]
        return Basis(name, f, dim, longname=longname, real=real)
    Basis.Constructors[name] = wrapper
    return wrapper<|MERGE_RESOLUTION|>--- conflicted
+++ resolved
@@ -24,14 +24,6 @@
         self.matrices = f(dim)
         self.gateDim  = gateDim
         self.dim = dim
-
-        '''
-        if dim == [2, 1]:
-            print(self.get_composite_matrices())
-            print(self.get_expand_mx())
-            print(self.get_contract_mx())
-            1/0
-        '''
 
         self.name     = name
         self.real     = real
@@ -52,15 +44,7 @@
         self.labels = list(self._mxDict.keys())
 
     def __str__(self):
-<<<<<<< HEAD
-        return '{} Basis (dim {}) : {}\n{}\n{}'.format(
-                self.longname, self.dim, ', '.join(self.labels),
-                len(self.largeMatrices),
-                '\n'.join(map(str, self.largeMatrices)))
-                
-=======
         return '{} Basis : {}'.format(self.longname, ', '.join(self.labels))
->>>>>>> e9253ed7
 
     def __getitem__(self, index):
         return self.matrices[index]

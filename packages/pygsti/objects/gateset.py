--- conflicted
+++ resolved
@@ -1265,16 +1265,6 @@
         Returns
         -------
         derivs : numpy array
-<<<<<<< HEAD
-
-          * if flat == False, an array of shape S x M x G x G, where:
-
-            - S == len(gatestring_list)
-            - M == the length of the vectorized gateset
-            - G == the linear dimension of a gate matrix (G x G gate matrices)
-
-            and derivs[i,j,k,l] holds the derivative of the (k,l)-th entry
-=======
           
           * if `flat` is ``False``, an array of shape S x M x G x G, where:
 
@@ -1283,24 +1273,11 @@
             - G = the linear dimension of a gate matrix (G x G gate matrices)
             
             and ``derivs[i,j,k,l]`` holds the derivative of the (k,l)-th entry
->>>>>>> c17865a4
             of the i-th gate string product with respect to the j-th gateset
             parameter.
 
           * if `flat` is ``True``, an array of shape S*N x M where:
 
-<<<<<<< HEAD
-            - N == the number of entries in a single flattened gate (ordering same as numpy.flatten),
-            - S,M == as above,
-
-            and deriv[i,j] holds the derivative of the (i % G^2)-th entry of
-            the (i / G^2)-th flattened gate string product  with respect to
-            the j-th gateset parameter.
-
-        products : numpy array
-          Only returned when bReturnProds == True.  An array of shape
-          S x G x G; products[i] is the i-th gate string product.
-=======
             - N = the number of entries in a single flattened gate (ordering
               same as numpy.flatten),
             - S,M = as above,
@@ -1312,7 +1289,6 @@
         products : numpy array
           Only returned when `bReturnProds` is ``True``.  An array of shape  
           S x G x G; ``products[i]`` is the i-th gate string product.
->>>>>>> c17865a4
 
         scaleVals : numpy array
           Only returned when `bScale` is ``True``.  An array of shape S such

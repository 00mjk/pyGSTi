--- conflicted
+++ resolved
@@ -401,11 +401,7 @@
             rowData = [l] + [ qtys['%s prep %s' % (l,qty)].get_value_and_err_bar() for qty in qtyNames ]
         table.addrow(rowData, formatters)
 
-<<<<<<< HEAD
     formatters = [ _tf.Effect ] + [ _tf.ErrorBars ]*len(qtyNames)
-=======
-    formatters = [ _formatter.Effects ] + [ _formatter.ErrorBars ]*len(qtyNames)
->>>>>>> a69d7990
     qtys_to_compute = [ '%s effect %s' % (l,qty) for qty in qtyNames for l in effectLabels ]
     qtys = _cr.compute_gateset_gateset_qtys(qtys_to_compute, gateset, targetGateset,
                                             confidenceRegionInfo)
